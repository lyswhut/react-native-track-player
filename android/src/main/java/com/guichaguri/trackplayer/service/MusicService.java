package com.guichaguri.trackplayer.service;

import android.content.Context;
import android.content.Intent;
import android.os.Bundle;
import android.os.Handler;
import android.os.IBinder;

import androidx.core.app.NotificationCompat;
import androidx.localbroadcastmanager.content.LocalBroadcastManager;
import androidx.media.session.MediaButtonReceiver;

import com.facebook.react.HeadlessJsTaskService;
import com.facebook.react.ReactInstanceManager;
import com.facebook.react.bridge.Arguments;
import com.facebook.react.bridge.ReactContext;
import com.facebook.react.jstasks.HeadlessJsTaskConfig;

import javax.annotation.Nullable;

/**
 * @author Guichaguri
 */
public class MusicService extends HeadlessJsTaskService {

    MusicManager manager;
    Handler handler;

    @Nullable
    @Override
    protected HeadlessJsTaskConfig getTaskConfig(Intent intent) {
        return new HeadlessJsTaskConfig("TrackPlayer", Arguments.createMap(), 0, true);
    }

    @Override
    public void onHeadlessJsTaskFinish(int taskId) {
        // Overridden to prevent the service from being terminated
    }

    public void emit(String event, Bundle data) {
        Intent intent = new Intent(Utils.EVENT_INTENT);

        intent.putExtra("event", event);
        if(data != null) intent.putExtra("data", data);

        LocalBroadcastManager.getInstance(this).sendBroadcast(intent);
    }

    public void destroy() {
        if(handler != null) {
            handler.removeMessages(0);
            handler = null;
        }

        if(manager != null) {
            manager.destroy();
            manager = null;
        }
    }

    private void onStartForeground() {
        boolean serviceForeground = false;

        if(manager != null) {
            // The session is only active when the service is on foreground
            serviceForeground = manager.getMetadata().getSession().isActive();
        }

        if(!serviceForeground) {
            ReactInstanceManager reactInstanceManager = getReactNativeHost().getReactInstanceManager();
            ReactContext reactContext = reactInstanceManager.getCurrentReactContext();

            // Checks whether there is a React activity
            if(reactContext == null || !reactContext.hasCurrentActivity()) {
                String channel = Utils.getNotificationChannel((Context) this);

                // Sets the service to foreground with an empty notification
                startForeground(1, new NotificationCompat.Builder(this, channel).build());
                // Stops the service right after
                stopSelf();
            }
        }
    }

    @Nullable
    @Override
    public IBinder onBind(Intent intent) {
        if(Utils.CONNECT_INTENT.equals(intent.getAction())) {
            return new MusicBinder(this, manager);
        }

        return super.onBind(intent);
    }

    @Override
    public int onStartCommand(Intent intent, int flags, int startId) {
        if(intent != null && Intent.ACTION_MEDIA_BUTTON.equals(intent.getAction())) {
            // Check if the app is on background, then starts a foreground service and then ends it right after
            onStartForeground();

            if(manager != null) {
                MediaButtonReceiver.handleIntent(manager.getMetadata().getSession(), intent);
            }

            return START_NOT_STICKY;
        }

        manager = new MusicManager(this);
        handler = new Handler();

        super.onStartCommand(intent, flags, startId);
        return START_NOT_STICKY;
    }

    @Override
    public void onCreate() {
        super.onCreate();
        String channel = Utils.getNotificationChannel((Context) this);
        startForeground(1, new NotificationCompat.Builder(this, channel).build());
    }

    @Override
    public void onDestroy() {
        super.onDestroy();

        destroy();
        stopForeground(true);
    }

    @Override
    public void onTaskRemoved(Intent rootIntent) {
        super.onTaskRemoved(rootIntent);

        if (manager == null || manager.shouldStopWithApp()) {
<<<<<<< HEAD
            if (manager != null) {
=======
            if (manager != null && manager.getPlayback() != null) {
>>>>>>> d2914bd0
                manager.getPlayback().stop();
            }
            destroy();
            stopSelf();
        }
    }
}<|MERGE_RESOLUTION|>--- conflicted
+++ resolved
@@ -132,11 +132,7 @@
         super.onTaskRemoved(rootIntent);
 
         if (manager == null || manager.shouldStopWithApp()) {
-<<<<<<< HEAD
-            if (manager != null) {
-=======
             if (manager != null && manager.getPlayback() != null) {
->>>>>>> d2914bd0
                 manager.getPlayback().stop();
             }
             destroy();
