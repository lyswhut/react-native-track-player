package com.guichaguri.trackplayer.service.player;

import static com.google.android.exoplayer2.Player.PLAYBACK_SUPPRESSION_REASON_NONE;
import static com.google.android.exoplayer2.Player.PLAYBACK_SUPPRESSION_REASON_TRANSIENT_AUDIO_FOCUS_LOSS;
import static com.google.android.exoplayer2.Player.PLAY_WHEN_READY_CHANGE_REASON_AUDIO_BECOMING_NOISY;
import static com.google.android.exoplayer2.Player.PLAY_WHEN_READY_CHANGE_REASON_AUDIO_FOCUS_LOSS;

import android.content.Context;
import android.support.v4.media.session.PlaybackStateCompat;
import android.util.Log;
<<<<<<< HEAD

import androidx.annotation.NonNull;
import androidx.annotation.Nullable;

=======
import androidx.annotation.NonNull;
>>>>>>> d2914bd0
import com.facebook.react.bridge.Promise;
import com.google.android.exoplayer2.C;
import com.google.android.exoplayer2.ExoPlaybackException;
import com.google.android.exoplayer2.Format;
import com.google.android.exoplayer2.MediaItem;
import com.google.android.exoplayer2.PlaybackException;
import com.google.android.exoplayer2.PlaybackParameters;
import com.google.android.exoplayer2.Player;
import com.google.android.exoplayer2.Timeline.Window;
import com.google.android.exoplayer2.extractor.mp4.MdtaMetadataEntry;
import com.google.android.exoplayer2.metadata.Metadata;
import com.google.android.exoplayer2.metadata.MetadataOutput;
<<<<<<< HEAD
=======
import com.google.android.exoplayer2.metadata.flac.VorbisComment;
import com.google.android.exoplayer2.metadata.icy.IcyHeaders;
import com.google.android.exoplayer2.metadata.icy.IcyInfo;
import com.google.android.exoplayer2.metadata.id3.TextInformationFrame;
import com.google.android.exoplayer2.metadata.id3.UrlLinkFrame;
>>>>>>> d2914bd0
import com.google.android.exoplayer2.source.TrackGroup;
import com.google.android.exoplayer2.source.TrackGroupArray;
import com.google.android.exoplayer2.source.hls.HlsTrackMetadataEntry;
import com.google.android.exoplayer2.trackselection.TrackSelectionArray;
import com.google.android.exoplayer2.upstream.HttpDataSource;
import com.guichaguri.trackplayer.service.MusicManager;
import com.guichaguri.trackplayer.service.Utils;
import com.guichaguri.trackplayer.service.models.Track;

<<<<<<< HEAD
=======
import java.nio.charset.StandardCharsets;
>>>>>>> d2914bd0
import java.util.ArrayList;
import java.util.Collection;
import java.util.Collections;
import java.util.List;

/**
 * @author Guichaguri
 */
public abstract class ExoPlayback<T extends Player> implements Player.Listener, MetadataOutput {

    protected final Context context;
    protected final MusicManager manager;
    protected final T player;

    protected List<Track> queue = Collections.synchronizedList(new ArrayList<>());

    // https://github.com/google/ExoPlayer/issues/2728
    protected int lastKnownWindow = C.INDEX_UNSET;
    protected long lastKnownPosition = C.POSITION_UNSET;
    protected int previousState = PlaybackStateCompat.STATE_NONE;
    protected float volumeMultiplier = 1.0F;
    protected boolean autoUpdateMetadata;

    public ExoPlayback(Context context, MusicManager manager, T player, boolean autoUpdateMetadata) {
        this.context = context;
        this.manager = manager;
        this.player = player;
        this.autoUpdateMetadata = autoUpdateMetadata;

        // Player.MetadataComponent component = player.getMetadataComponent();
        // if(component != null) component.addMetadataOutput(this);
    }

    public void initialize() {
        player.addListener(this);
    }

    public List<Track> getQueue() {
        return queue;
    }

    public abstract void add(Track track, int index, Promise promise);

    public abstract void add(Collection<Track> tracks, int index, Promise promise);

    public abstract void remove(List<Integer> indexes, Promise promise);

    public abstract void removeUpcomingTracks();

<<<<<<< HEAD
    public abstract void enableAudioOffload(boolean enabled);

=======
>>>>>>> d2914bd0
    public abstract void setRepeatMode(int repeatMode);

    public abstract int getRepeatMode();

    public void updateTrack(int index, Track track) {
        int currentIndex = player.getCurrentWindowIndex();

        queue.set(index, track);

        if(currentIndex == index)
<<<<<<< HEAD
            manager.getMetadata().updateMetadata(this, track, Utils.isPlaying(getState()));
=======
            manager.getMetadata().updateMetadata(this, track);
>>>>>>> d2914bd0
    }

    public Integer getCurrentTrackIndex() {
        int index = player.getCurrentWindowIndex();
        return index < 0 || index >= queue.size() ? null : index;
    }

    public Track getCurrentTrack() {
        int index = player.getCurrentWindowIndex();
        return index < 0 || index >= queue.size() ? null : queue.get(index);
    }

    public void skip(int index, Promise promise) {
        if(index < 0 || index >= queue.size()) {
            promise.reject("index_out_of_bounds", "The index is out of bounds");
            return;
        }

<<<<<<< HEAD
        // lastKnownWindow = player.getCurrentWindowIndex();
        // lastKnownPosition = player.getCurrentPosition();
=======
        lastKnownWindow = player.getCurrentWindowIndex();
        lastKnownPosition = player.getCurrentPosition();
>>>>>>> d2914bd0

        player.seekToDefaultPosition(index);
        promise.resolve(null);
    }

    public void skipToPrevious(Promise promise) {
        int prev = player.getPreviousWindowIndex();

        if(prev == C.INDEX_UNSET) {
            promise.reject("no_previous_track", "There is no previous track");
            return;
        }

        // lastKnownWindow = player.getCurrentWindowIndex();
        // lastKnownPosition = player.getCurrentPosition();

        player.seekToDefaultPosition(prev);
        promise.resolve(null);
    }

    public void skipToNext(Promise promise) {
        int next = player.getNextWindowIndex();

        if(next == C.INDEX_UNSET) {
            promise.reject("queue_exhausted", "There is no tracks left to play");
            return;
        }

        // lastKnownWindow = player.getCurrentWindowIndex();
        // lastKnownPosition = player.getCurrentPosition();

        player.seekToDefaultPosition(next);
        promise.resolve(null);
    }

    public void play() {
        player.setPlayWhenReady(true);
    }

    public void pause() {
        player.setPlayWhenReady(false);
    }

    public void stop() {
        lastKnownWindow = C.INDEX_UNSET;
        lastKnownPosition = C.POSITION_UNSET;

        player.stop();
        player.setPlayWhenReady(false);
        player.seekTo(0);
    }

    public void reset() {
        lastKnownWindow = C.INDEX_UNSET;
        lastKnownPosition = C.POSITION_UNSET;

        player.stop();
        player.clearMediaItems();
        player.setPlayWhenReady(false);
    }

    public boolean isRemote() {
        return false;
    }

    public boolean shouldAutoUpdateMetadata() {
        return autoUpdateMetadata;
    }

    public long getPosition() {
        return player.getCurrentPosition();
    }

    public long getBufferedPosition() {
        return player.getBufferedPosition();
    }

    public long getDuration() {
        Track current = getCurrentTrack();

        if (current != null && current.duration > 0) {
            return current.duration;
        }

        long duration = player.getDuration();

        return duration == C.TIME_UNSET ? 0 : duration;
    }

    public void seekTo(long time) {
        if (queue.size() < 1) return;
        lastKnownWindow = player.getCurrentWindowIndex();
        lastKnownPosition = player.getCurrentPosition();

        player.seekTo(time);
    }

    public float getVolume() {
        return getPlayerVolume() / volumeMultiplier;
    }

    public void setVolume(float volume) {
        setPlayerVolume(volume * volumeMultiplier);
    }

    public void setVolumeMultiplier(float multiplier) {
        setPlayerVolume(getVolume() * multiplier);
        this.volumeMultiplier = multiplier;
    }

    public abstract float getPlayerVolume();

    public abstract void setPlayerVolume(float volume);

    public float getRate() {
        return player.getPlaybackParameters().speed;
    }

    public void setRate(float rate) {
        player.setPlaybackParameters(new PlaybackParameters(rate, player.getPlaybackParameters().pitch));
    }

    public int getState() {
        switch(player.getPlaybackState()) {
            case Player.STATE_BUFFERING:
                return player.getPlayWhenReady() ? PlaybackStateCompat.STATE_BUFFERING : PlaybackStateCompat.STATE_CONNECTING;
            case Player.STATE_ENDED:
                return PlaybackStateCompat.STATE_STOPPED;
            case Player.STATE_IDLE:
                return PlaybackStateCompat.STATE_NONE;
            case Player.STATE_READY:
                return player.getPlayWhenReady() ? PlaybackStateCompat.STATE_PLAYING : PlaybackStateCompat.STATE_PAUSED;
        }
        return PlaybackStateCompat.STATE_NONE;
    }

    public void destroy() {
        player.release();
    }

    @Override
<<<<<<< HEAD
    public void onMediaItemTransition(@Nullable MediaItem mediaItem, int reason) {
=======
    public void onTimelineChanged(@NonNull Timeline timeline, int reason) {
        Log.d(Utils.LOG, "onTimelineChanged: " + reason);

        if((reason == Player.TIMELINE_CHANGE_REASON_PREPARED || reason == Player.TIMELINE_CHANGE_REASON_DYNAMIC) && !timeline.isEmpty()) {
            onPositionDiscontinuity(Player.DISCONTINUITY_REASON_INTERNAL);
        }
    }

    @Override
    public void onPositionDiscontinuity(int reason) {
        Log.d(Utils.LOG, "onPositionDiscontinuity: " + reason);

>>>>>>> d2914bd0
        if(lastKnownWindow != player.getCurrentWindowIndex()) {
            Integer prevIndex = lastKnownWindow == C.INDEX_UNSET ? null : lastKnownWindow;
            Integer nextIndex = getCurrentTrackIndex();
            Track next = nextIndex == null ? null : queue.get(nextIndex);

            // Track changed because it ended
            // We'll use its duration instead of the last known position
            if (reason == Player.DISCONTINUITY_REASON_AUTO_TRANSITION && lastKnownWindow != C.INDEX_UNSET) {
                if (lastKnownWindow >= player.getCurrentTimeline().getWindowCount()) return;
                long duration = player.getCurrentTimeline().getWindow(lastKnownWindow, new Window()).getDurationMs();
                if(duration != C.TIME_UNSET) lastKnownPosition = duration;
            }

            manager.onTrackUpdate(prevIndex, lastKnownPosition, nextIndex, next);
<<<<<<< HEAD
=======
        } else if (reason == Player.DISCONTINUITY_REASON_PERIOD_TRANSITION && lastKnownWindow == player.getCurrentWindowIndex()) {
            Integer nextIndex = getCurrentTrackIndex();
            Track next = nextIndex == null ? null : queue.get(nextIndex);

            long duration = player.getCurrentTimeline().getWindow(lastKnownWindow, new Window()).getDurationMs();
            if(duration != C.TIME_UNSET) lastKnownPosition = duration;

            manager.onTrackUpdate(nextIndex, lastKnownPosition, nextIndex, next);
>>>>>>> d2914bd0
        }
        lastKnownWindow = player.getCurrentWindowIndex();
        lastKnownPosition = player.getCurrentPosition();
    }

    @Override
    public void onTracksChanged(TrackGroupArray trackGroups, @NonNull TrackSelectionArray trackSelections) {
        for(int i = 0; i < trackGroups.length; i++) {
            // Loop through all track groups.
            // As for the current implementation, there should be only one
            TrackGroup group = trackGroups.get(i);

            for(int f = 0; f < group.length; f++) {
                // Loop through all formats inside the track group
                Format format = group.getFormat(f);

                // Parse the metadata if it is present
                if (format.metadata != null) {
                    onMetadata(format.metadata);
                }
            }
        }
    }

    // @Override
    // public void onLoadingChanged(boolean isLoading) {
    //     // Buffering updates
    // }

    @Override
    public void onPlaybackStateChanged(int state) {
        handlePlaybackStateChange();
    }

    @Override
<<<<<<< HEAD
    public void onPlayWhenReadyChanged(boolean playWhenReady, int reason) {
        handlePlaybackStateChange();
        Log.d(Utils.LOG, "reason: " + reason);


        switch (reason) {
            case PLAY_WHEN_READY_CHANGE_REASON_AUDIO_FOCUS_LOSS:
                manager.onAudioFocusChange(true, true, false);
                break;
            case PLAY_WHEN_READY_CHANGE_REASON_AUDIO_BECOMING_NOISY:
                manager.onAudioFocusChange(false, true, false);
                break;
        }
    }

    @Override
    public void onPlaybackSuppressionReasonChanged(int playbackSuppressionReason) {
        boolean ducking = false;

        switch (playbackSuppressionReason) {
            case PLAYBACK_SUPPRESSION_REASON_TRANSIENT_AUDIO_FOCUS_LOSS:
                ducking = true;
                break;
            case PLAYBACK_SUPPRESSION_REASON_NONE:
                break;
        }

        manager.onAudioFocusChange(false, ducking, ducking);
=======
    public void onPlayerStateChanged(boolean playWhenReady, int playbackState) {
        int state = getState();
        Log.d(Utils.LOG, "onPlayerStateChanged: " + state + ", " + previousState);

        if(state != previousState) {
            if(Utils.isPlaying(state) && !Utils.isPlaying(previousState)) {
                manager.onPlay();
            } else if(Utils.isPaused(state) && !Utils.isPaused(previousState)) {
                manager.onPause();
            } else if(Utils.isStopped(state) && !Utils.isStopped(previousState)) {
                manager.onStop();
            }

            manager.onStateChange(state);

            if(previousState != PlaybackStateCompat.STATE_CONNECTING && state == PlaybackStateCompat.STATE_STOPPED) {
                Integer previous = getCurrentTrackIndex();
                long position = getPosition();
                manager.onTrackUpdate(previous, position, null, null);
                manager.onEnd(getCurrentTrackIndex(), getPosition());
            }

            previousState = state;
        }
>>>>>>> d2914bd0
    }

    @Override
    public void onPlayerError(PlaybackException error) {
        String code;
        Throwable cause = error.getCause();
        if (cause instanceof HttpDataSource.HttpDataSourceException) {
            code = "playback-source";
        } else if (cause instanceof ExoPlaybackException) {
            code = "playback-renderer";
        } else {
            code = "playback"; // Other unexpected errors related to the playback
        }
        // if(error.type == ExoPlaybackException.TYPE_SOURCE) {
        //     code = "playback-source";
        // } else if(error.type == ExoPlaybackException.TYPE_RENDERER) {
        //    code = "playback-renderer";
        // } else {
        //     code = "playback"; // Other unexpected errors related to the playback
        // }

        manager.onError(code, error.getCause().getMessage());
    }

    @Override
    public void onPlaybackParametersChanged(@NonNull PlaybackParameters playbackParameters) {
        // Speed or pitch changes
    }

<<<<<<< HEAD
    // @Override
    // public void onSeekProcessed() {
    //     // Finished seeking
    // }

    private void handlePlaybackStateChange() {
        int state = getState();

        if(state != previousState) {
            if(Utils.isPlaying(state) && !Utils.isPlaying(previousState)) {
                manager.onPlay();
            } else if(Utils.isPaused(state) && !Utils.isPaused(previousState)) {
                manager.onPause();
            } else if(Utils.isStopped(state) && !Utils.isStopped(previousState)) {
                manager.onStop();
            }

            manager.onStateChange(state);
            previousState = state;

            if(state == PlaybackStateCompat.STATE_STOPPED) {
                Integer previous = getCurrentTrackIndex();
                long position = getPosition();
                manager.onTrackUpdate(previous, position, null, null);
                manager.onEnd(getCurrentTrackIndex(), getPosition());
            }
        }
=======
    @Override
    public void onSeekProcessed() {
        // Finished seeking
>>>>>>> d2914bd0
    }

    @Override
    public void onMetadata(@NonNull Metadata metadata) {
        SourceMetadata.handleMetadata(manager, metadata);
    }
}<|MERGE_RESOLUTION|>--- conflicted
+++ resolved
@@ -8,14 +8,10 @@
 import android.content.Context;
 import android.support.v4.media.session.PlaybackStateCompat;
 import android.util.Log;
-<<<<<<< HEAD
 
 import androidx.annotation.NonNull;
 import androidx.annotation.Nullable;
 
-=======
-import androidx.annotation.NonNull;
->>>>>>> d2914bd0
 import com.facebook.react.bridge.Promise;
 import com.google.android.exoplayer2.C;
 import com.google.android.exoplayer2.ExoPlaybackException;
@@ -28,14 +24,6 @@
 import com.google.android.exoplayer2.extractor.mp4.MdtaMetadataEntry;
 import com.google.android.exoplayer2.metadata.Metadata;
 import com.google.android.exoplayer2.metadata.MetadataOutput;
-<<<<<<< HEAD
-=======
-import com.google.android.exoplayer2.metadata.flac.VorbisComment;
-import com.google.android.exoplayer2.metadata.icy.IcyHeaders;
-import com.google.android.exoplayer2.metadata.icy.IcyInfo;
-import com.google.android.exoplayer2.metadata.id3.TextInformationFrame;
-import com.google.android.exoplayer2.metadata.id3.UrlLinkFrame;
->>>>>>> d2914bd0
 import com.google.android.exoplayer2.source.TrackGroup;
 import com.google.android.exoplayer2.source.TrackGroupArray;
 import com.google.android.exoplayer2.source.hls.HlsTrackMetadataEntry;
@@ -45,10 +33,6 @@
 import com.guichaguri.trackplayer.service.Utils;
 import com.guichaguri.trackplayer.service.models.Track;
 
-<<<<<<< HEAD
-=======
-import java.nio.charset.StandardCharsets;
->>>>>>> d2914bd0
 import java.util.ArrayList;
 import java.util.Collection;
 import java.util.Collections;
@@ -98,11 +82,8 @@
 
     public abstract void removeUpcomingTracks();
 
-<<<<<<< HEAD
     public abstract void enableAudioOffload(boolean enabled);
 
-=======
->>>>>>> d2914bd0
     public abstract void setRepeatMode(int repeatMode);
 
     public abstract int getRepeatMode();
@@ -113,11 +94,7 @@
         queue.set(index, track);
 
         if(currentIndex == index)
-<<<<<<< HEAD
             manager.getMetadata().updateMetadata(this, track, Utils.isPlaying(getState()));
-=======
-            manager.getMetadata().updateMetadata(this, track);
->>>>>>> d2914bd0
     }
 
     public Integer getCurrentTrackIndex() {
@@ -136,13 +113,8 @@
             return;
         }
 
-<<<<<<< HEAD
         // lastKnownWindow = player.getCurrentWindowIndex();
         // lastKnownPosition = player.getCurrentPosition();
-=======
-        lastKnownWindow = player.getCurrentWindowIndex();
-        lastKnownPosition = player.getCurrentPosition();
->>>>>>> d2914bd0
 
         player.seekToDefaultPosition(index);
         promise.resolve(null);
@@ -284,22 +256,7 @@
     }
 
     @Override
-<<<<<<< HEAD
     public void onMediaItemTransition(@Nullable MediaItem mediaItem, int reason) {
-=======
-    public void onTimelineChanged(@NonNull Timeline timeline, int reason) {
-        Log.d(Utils.LOG, "onTimelineChanged: " + reason);
-
-        if((reason == Player.TIMELINE_CHANGE_REASON_PREPARED || reason == Player.TIMELINE_CHANGE_REASON_DYNAMIC) && !timeline.isEmpty()) {
-            onPositionDiscontinuity(Player.DISCONTINUITY_REASON_INTERNAL);
-        }
-    }
-
-    @Override
-    public void onPositionDiscontinuity(int reason) {
-        Log.d(Utils.LOG, "onPositionDiscontinuity: " + reason);
-
->>>>>>> d2914bd0
         if(lastKnownWindow != player.getCurrentWindowIndex()) {
             Integer prevIndex = lastKnownWindow == C.INDEX_UNSET ? null : lastKnownWindow;
             Integer nextIndex = getCurrentTrackIndex();
@@ -314,17 +271,6 @@
             }
 
             manager.onTrackUpdate(prevIndex, lastKnownPosition, nextIndex, next);
-<<<<<<< HEAD
-=======
-        } else if (reason == Player.DISCONTINUITY_REASON_PERIOD_TRANSITION && lastKnownWindow == player.getCurrentWindowIndex()) {
-            Integer nextIndex = getCurrentTrackIndex();
-            Track next = nextIndex == null ? null : queue.get(nextIndex);
-
-            long duration = player.getCurrentTimeline().getWindow(lastKnownWindow, new Window()).getDurationMs();
-            if(duration != C.TIME_UNSET) lastKnownPosition = duration;
-
-            manager.onTrackUpdate(nextIndex, lastKnownPosition, nextIndex, next);
->>>>>>> d2914bd0
         }
         lastKnownWindow = player.getCurrentWindowIndex();
         lastKnownPosition = player.getCurrentPosition();
@@ -360,7 +306,6 @@
     }
 
     @Override
-<<<<<<< HEAD
     public void onPlayWhenReadyChanged(boolean playWhenReady, int reason) {
         handlePlaybackStateChange();
         Log.d(Utils.LOG, "reason: " + reason);
@@ -389,32 +334,6 @@
         }
 
         manager.onAudioFocusChange(false, ducking, ducking);
-=======
-    public void onPlayerStateChanged(boolean playWhenReady, int playbackState) {
-        int state = getState();
-        Log.d(Utils.LOG, "onPlayerStateChanged: " + state + ", " + previousState);
-
-        if(state != previousState) {
-            if(Utils.isPlaying(state) && !Utils.isPlaying(previousState)) {
-                manager.onPlay();
-            } else if(Utils.isPaused(state) && !Utils.isPaused(previousState)) {
-                manager.onPause();
-            } else if(Utils.isStopped(state) && !Utils.isStopped(previousState)) {
-                manager.onStop();
-            }
-
-            manager.onStateChange(state);
-
-            if(previousState != PlaybackStateCompat.STATE_CONNECTING && state == PlaybackStateCompat.STATE_STOPPED) {
-                Integer previous = getCurrentTrackIndex();
-                long position = getPosition();
-                manager.onTrackUpdate(previous, position, null, null);
-                manager.onEnd(getCurrentTrackIndex(), getPosition());
-            }
-
-            previousState = state;
-        }
->>>>>>> d2914bd0
     }
 
     @Override
@@ -444,7 +363,6 @@
         // Speed or pitch changes
     }
 
-<<<<<<< HEAD
     // @Override
     // public void onSeekProcessed() {
     //     // Finished seeking
@@ -472,11 +390,6 @@
                 manager.onEnd(getCurrentTrackIndex(), getPosition());
             }
         }
-=======
-    @Override
-    public void onSeekProcessed() {
-        // Finished seeking
->>>>>>> d2914bd0
     }
 
     @Override
