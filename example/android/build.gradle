// Top-level build file where you can add configuration options common to all sub-projects/modules.

buildscript {
    ext {
<<<<<<< HEAD
        buildToolsVersion = "29.0.3"
        minSdkVersion = 21
        compileSdkVersion = 29
        targetSdkVersion = 29
=======
        buildToolsVersion = "30.0.2"
        minSdkVersion = 21
        compileSdkVersion = 30
        targetSdkVersion = 30
>>>>>>> d2914bd0
        ndkVersion = "20.1.5948944"
    }
    repositories {
        google()
        mavenCentral()
    }
    dependencies {
<<<<<<< HEAD
        classpath("com.android.tools.build:gradle:4.1.0")
=======
        classpath("com.android.tools.build:gradle:4.2.1")
>>>>>>> d2914bd0
        // NOTE: Do not place your application dependencies here; they belong
        // in the individual module build.gradle files
    }
}

allprojects {
    repositories {
        mavenCentral()
        mavenLocal()
        maven {
            // All of React Native (JS, Obj-C sources, Android binaries) is installed from npm
            url("$rootDir/../node_modules/react-native/android")
<<<<<<< HEAD
        }
        maven {
            // Android JSC is installed from npm
            url("$rootDir/../node_modules/jsc-android/dist")
        }
=======
        }
        maven {
            // Android JSC is installed from npm
            url("$rootDir/../node_modules/jsc-android/dist")
        }
>>>>>>> d2914bd0

        google()
        jcenter()
        maven { url 'https://www.jitpack.io' }
    }
}<|MERGE_RESOLUTION|>--- conflicted
+++ resolved
@@ -2,17 +2,10 @@
 
 buildscript {
     ext {
-<<<<<<< HEAD
-        buildToolsVersion = "29.0.3"
-        minSdkVersion = 21
-        compileSdkVersion = 29
-        targetSdkVersion = 29
-=======
         buildToolsVersion = "30.0.2"
         minSdkVersion = 21
         compileSdkVersion = 30
         targetSdkVersion = 30
->>>>>>> d2914bd0
         ndkVersion = "20.1.5948944"
     }
     repositories {
@@ -20,11 +13,7 @@
         mavenCentral()
     }
     dependencies {
-<<<<<<< HEAD
-        classpath("com.android.tools.build:gradle:4.1.0")
-=======
         classpath("com.android.tools.build:gradle:4.2.1")
->>>>>>> d2914bd0
         // NOTE: Do not place your application dependencies here; they belong
         // in the individual module build.gradle files
     }
@@ -37,19 +26,11 @@
         maven {
             // All of React Native (JS, Obj-C sources, Android binaries) is installed from npm
             url("$rootDir/../node_modules/react-native/android")
-<<<<<<< HEAD
         }
         maven {
             // Android JSC is installed from npm
             url("$rootDir/../node_modules/jsc-android/dist")
         }
-=======
-        }
-        maven {
-            // Android JSC is installed from npm
-            url("$rootDir/../node_modules/jsc-android/dist")
-        }
->>>>>>> d2914bd0
 
         google()
         jcenter()
