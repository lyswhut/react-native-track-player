--- conflicted
+++ resolved
@@ -122,11 +122,6 @@
 
 android {
     ndkVersion rootProject.ext.ndkVersion
-<<<<<<< HEAD
-
-    compileSdkVersion rootProject.ext.compileSdkVersion
-=======
->>>>>>> d2914bd0
 
     compileSdkVersion rootProject.ext.compileSdkVersion
 
