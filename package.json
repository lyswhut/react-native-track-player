{
  "name": "react-native-track-player",
<<<<<<< HEAD
  "version": "2.0.1",
=======
  "version": "2.0.3",
>>>>>>> d2914bd0
  "description": "A fully fledged audio module created for music apps",
  "main": "lib/index.js",
  "types": "lib/index.d.ts",
  "scripts": {
    "build": "rimraf lib && tsc",
    "lint": "eslint \"src/**/*.ts\"",
    "format": "prettier --write \"src/**/*.ts\"",
    "prepare": "yarn build",
    "prepublishOnly": "yarn lint",
    "preversion": "yarn lint",
    "version": "yarn format && git add -A src",
    "postversion": "git push && git push --tags"
  },
  "files": [
    "lib/**/*",
    "ios/**/*",
    "android/**/*",
    "*.podspec"
  ],
  "contributors": [
    {
      "name": "David Chavez",
      "email": "david@dcvz.io",
      "url": "http://dcvz.io"
    },
    {
      "name": "Guilherme Chaguri",
      "email": "guichaguri@gmail.com",
      "url": "http://guichaguri.com"
    },
    {
      "name": "Dustin Bahr",
      "email": "dustin@curiousmedia.com"
    }
  ],
  "keywords": [
    "react",
    "react-native",
    "track-player",
    "audio-player",
    "audio",
    "player",
    "music",
    "controls",
    "chromecast",
    "android",
    "ios",
    "windows",
    "hooks"
  ],
  "license": "Apache-2.0",
  "repository": {
    "type": "git",
    "url": "https://github.com/react-native-kit/react-native-track-player.git"
  },
  "bugs": {
    "url": "https://github.com/react-native-kit/react-native-track-player/issues"
  },
  "peerDependencies": {
    "react": ">=16.8.6",
    "react-native": ">=0.60.0-rc.2",
    "react-native-windows": ">=0.63.0"
  },
  "devDependencies": {
    "@types/react-native": "^0.60.0",
    "@typescript-eslint/eslint-plugin": "^1.7.0",
    "@typescript-eslint/parser": "^1.7.0",
    "eslint": "^5.16.0",
    "eslint-config-prettier": "^4.2.0",
    "eslint-plugin-prettier": "^3.0.1",
    "eslint-plugin-react-hooks": "^4.2.0",
    "prettier": "^1.17.0",
    "rimraf": "^2.6.2",
    "typescript": "^3.2.4"
  }
}<|MERGE_RESOLUTION|>--- conflicted
+++ resolved
@@ -1,10 +1,6 @@
 {
   "name": "react-native-track-player",
-<<<<<<< HEAD
-  "version": "2.0.1",
-=======
   "version": "2.0.3",
->>>>>>> d2914bd0
   "description": "A fully fledged audio module created for music apps",
   "main": "lib/index.js",
   "types": "lib/index.d.ts",
