// !$*UTF8*$!
{
	archiveVersion = 1;
	classes = {
	};
	objectVersion = 48;
	objects = {

/* Begin PBXBuildFile section */
		9A0CF10E2046E5AC0093A5DF /* PitchAlgorithms.swift in Sources */ = {isa = PBXBuildFile; fileRef = 9A0CF10D2046E5AC0093A5DF /* PitchAlgorithms.swift */; };
		9B0E282E1F07D76F00B71D2A /* RNTrackPlayerBridge.m in Sources */ = {isa = PBXBuildFile; fileRef = 9B0E282D1F07D76F00B71D2A /* RNTrackPlayerBridge.m */; };
		9B0E282F1F07D76F00B71D2A /* RNTrackPlayerBridge.h in CopyFiles */ = {isa = PBXBuildFile; fileRef = 9B0E282C1F07D76F00B71D2A /* RNTrackPlayerBridge.h */; };
		9B18C2FA226356560019375A /* SessionCategories.swift in Sources */ = {isa = PBXBuildFile; fileRef = 9B18C2F9226356560019375A /* SessionCategories.swift */; };
		9B58DF3B1F40C0F000C2105E /* RNTrackPlayer.swift in Sources */ = {isa = PBXBuildFile; fileRef = 9B58DF3A1F40C0F000C2105E /* RNTrackPlayer.swift */; };
		9B78A2461F3F12BC002B5E3C /* Track.swift in Sources */ = {isa = PBXBuildFile; fileRef = 9B78A2451F3F12BC002B5E3C /* Track.swift */; };
		9B78A2481F3F12C9002B5E3C /* MediaURL.swift in Sources */ = {isa = PBXBuildFile; fileRef = 9B78A2471F3F12C9002B5E3C /* MediaURL.swift */; };
		9BFC1FDD1F61A8E8008795BF /* Capabilities.swift in Sources */ = {isa = PBXBuildFile; fileRef = 9BFC1FDC1F61A8E8008795BF /* Capabilities.swift */; };
<<<<<<< HEAD
		BF227390244F344D00A9893D /* Metadata.swift in Sources */ = {isa = PBXBuildFile; fileRef = 9B70466422BFFDEE00065A77 /* Metadata.swift */; };
		E325282D94FF82CFA2EB0010 /* libPods-RNTrackPlayer.a in Frameworks */ = {isa = PBXBuildFile; fileRef = 1246438900A0B75E980792EE /* libPods-RNTrackPlayer.a */; };
=======
		BF1CBBAC2450E5C5007C339D /* AudioPlayer.swift in Sources */ = {isa = PBXBuildFile; fileRef = BF1CBB8C2450E5C5007C339D /* AudioPlayer.swift */; };
		BF1CBBAD2450E5C5007C339D /* Event.swift in Sources */ = {isa = PBXBuildFile; fileRef = BF1CBB8D2450E5C5007C339D /* Event.swift */; };
		BF1CBBAE2450E5C5007C339D /* APError.swift in Sources */ = {isa = PBXBuildFile; fileRef = BF1CBB8E2450E5C5007C339D /* APError.swift */; };
		BF1CBBAF2450E5C5007C339D /* TimeEventFrequency.swift in Sources */ = {isa = PBXBuildFile; fileRef = BF1CBB8F2450E5C5007C339D /* TimeEventFrequency.swift */; };
		BF1CBBB02450E5C5007C339D /* AVPlayerObserver.swift in Sources */ = {isa = PBXBuildFile; fileRef = BF1CBB912450E5C5007C339D /* AVPlayerObserver.swift */; };
		BF1CBBB12450E5C5007C339D /* AVPlayerItemNotificationObserver.swift in Sources */ = {isa = PBXBuildFile; fileRef = BF1CBB922450E5C5007C339D /* AVPlayerItemNotificationObserver.swift */; };
		BF1CBBB22450E5C5007C339D /* AVPlayerItemObserver.swift in Sources */ = {isa = PBXBuildFile; fileRef = BF1CBB932450E5C5007C339D /* AVPlayerItemObserver.swift */; };
		BF1CBBB32450E5C5007C339D /* AVPlayerTimeObserver.swift in Sources */ = {isa = PBXBuildFile; fileRef = BF1CBB942450E5C5007C339D /* AVPlayerTimeObserver.swift */; };
		BF1CBBB42450E5C5007C339D /* QueueManager.swift in Sources */ = {isa = PBXBuildFile; fileRef = BF1CBB952450E5C5007C339D /* QueueManager.swift */; };
		BF1CBBB52450E5C5007C339D /* AudioSession.swift in Sources */ = {isa = PBXBuildFile; fileRef = BF1CBB972450E5C5007C339D /* AudioSession.swift */; };
		BF1CBBB62450E5C5007C339D /* AudioSessionController.swift in Sources */ = {isa = PBXBuildFile; fileRef = BF1CBB982450E5C5007C339D /* AudioSessionController.swift */; };
		BF1CBBB72450E5C5007C339D /* AudioItem.swift in Sources */ = {isa = PBXBuildFile; fileRef = BF1CBB992450E5C5007C339D /* AudioItem.swift */; };
		BF1CBBB82450E5C5007C339D /* RemoteCommand.swift in Sources */ = {isa = PBXBuildFile; fileRef = BF1CBB9B2450E5C5007C339D /* RemoteCommand.swift */; };
		BF1CBBB92450E5C5007C339D /* RemoteCommandController.swift in Sources */ = {isa = PBXBuildFile; fileRef = BF1CBB9C2450E5C5007C339D /* RemoteCommandController.swift */; };
		BF1CBBBA2450E5C5007C339D /* MediaItemProperty.swift in Sources */ = {isa = PBXBuildFile; fileRef = BF1CBB9E2450E5C5007C339D /* MediaItemProperty.swift */; };
		BF1CBBBB2450E5C5007C339D /* NowPlayingInfoController.swift in Sources */ = {isa = PBXBuildFile; fileRef = BF1CBB9F2450E5C5007C339D /* NowPlayingInfoController.swift */; };
		BF1CBBBC2450E5C5007C339D /* NowPlayingInfoKeyValue.swift in Sources */ = {isa = PBXBuildFile; fileRef = BF1CBBA02450E5C5007C339D /* NowPlayingInfoKeyValue.swift */; };
		BF1CBBBD2450E5C5007C339D /* NowPlayingInfoControllerProtocol.swift in Sources */ = {isa = PBXBuildFile; fileRef = BF1CBBA12450E5C5007C339D /* NowPlayingInfoControllerProtocol.swift */; };
		BF1CBBBE2450E5C5007C339D /* NowPlayingInfoProperty.swift in Sources */ = {isa = PBXBuildFile; fileRef = BF1CBBA22450E5C5007C339D /* NowPlayingInfoProperty.swift */; };
		BF1CBBBF2450E5C5007C339D /* NowPlayingInfoCenter.swift in Sources */ = {isa = PBXBuildFile; fileRef = BF1CBBA32450E5C5007C339D /* NowPlayingInfoCenter.swift */; };
		BF1CBBC02450E5C5007C339D /* QueuedAudioPlayer.swift in Sources */ = {isa = PBXBuildFile; fileRef = BF1CBBA42450E5C5007C339D /* QueuedAudioPlayer.swift */; };
		BF1CBBC12450E5C5007C339D /* AVPlayerWrapperState.swift in Sources */ = {isa = PBXBuildFile; fileRef = BF1CBBA62450E5C5007C339D /* AVPlayerWrapperState.swift */; };
		BF1CBBC22450E5C5007C339D /* AVPlayerWrapperProtocol.swift in Sources */ = {isa = PBXBuildFile; fileRef = BF1CBBA72450E5C5007C339D /* AVPlayerWrapperProtocol.swift */; };
		BF1CBBC32450E5C5007C339D /* AVPlayerWrapper.swift in Sources */ = {isa = PBXBuildFile; fileRef = BF1CBBA82450E5C5007C339D /* AVPlayerWrapper.swift */; };
		BF1CBBC42450E5C5007C339D /* AVPlayerWrapperDelegate.swift in Sources */ = {isa = PBXBuildFile; fileRef = BF1CBBA92450E5C5007C339D /* AVPlayerWrapperDelegate.swift */; };
		BF1CBE4A24535109007C339D /* RNTrackPlayerAudioPlayer.swift in Sources */ = {isa = PBXBuildFile; fileRef = BF1CBE4924535108007C339D /* RNTrackPlayerAudioPlayer.swift */; };
>>>>>>> fff44d90
/* End PBXBuildFile section */

/* Begin PBXCopyFilesBuildPhase section */
		9B0E28271F07D76F00B71D2A /* CopyFiles */ = {
			isa = PBXCopyFilesBuildPhase;
			buildActionMask = 2147483647;
			dstPath = "include/$(PRODUCT_NAME)";
			dstSubfolderSpec = 16;
			files = (
				9B0E282F1F07D76F00B71D2A /* RNTrackPlayerBridge.h in CopyFiles */,
			);
			runOnlyForDeploymentPostprocessing = 0;
		};
/* End PBXCopyFilesBuildPhase section */

/* Begin PBXFileReference section */
		9A0CF10D2046E5AC0093A5DF /* PitchAlgorithms.swift */ = {isa = PBXFileReference; lastKnownFileType = sourcecode.swift; path = PitchAlgorithms.swift; sourceTree = "<group>"; };
		9B0E28291F07D76F00B71D2A /* libRNTrackPlayer.a */ = {isa = PBXFileReference; explicitFileType = archive.ar; includeInIndex = 0; path = libRNTrackPlayer.a; sourceTree = BUILT_PRODUCTS_DIR; };
		9B0E282C1F07D76F00B71D2A /* RNTrackPlayerBridge.h */ = {isa = PBXFileReference; lastKnownFileType = sourcecode.c.h; path = RNTrackPlayerBridge.h; sourceTree = "<group>"; };
		9B0E282D1F07D76F00B71D2A /* RNTrackPlayerBridge.m */ = {isa = PBXFileReference; lastKnownFileType = sourcecode.c.objc; path = RNTrackPlayerBridge.m; sourceTree = "<group>"; };
		9B18C2F9226356560019375A /* SessionCategories.swift */ = {isa = PBXFileReference; fileEncoding = 4; lastKnownFileType = sourcecode.swift; path = SessionCategories.swift; sourceTree = "<group>"; };
		9B58DF3A1F40C0F000C2105E /* RNTrackPlayer.swift */ = {isa = PBXFileReference; lastKnownFileType = sourcecode.swift; path = RNTrackPlayer.swift; sourceTree = "<group>"; };
		9B70466422BFFDEE00065A77 /* Metadata.swift */ = {isa = PBXFileReference; lastKnownFileType = sourcecode.swift; path = Metadata.swift; sourceTree = "<group>"; };
		9B78A2451F3F12BC002B5E3C /* Track.swift */ = {isa = PBXFileReference; lastKnownFileType = sourcecode.swift; path = Track.swift; sourceTree = "<group>"; };
		9B78A2471F3F12C9002B5E3C /* MediaURL.swift */ = {isa = PBXFileReference; lastKnownFileType = sourcecode.swift; path = MediaURL.swift; sourceTree = "<group>"; };
		9BFBA4D01F3DFA3F00453D3A /* RNTrackPlayer-Bridging-Header.h */ = {isa = PBXFileReference; lastKnownFileType = sourcecode.c.h; path = "RNTrackPlayer-Bridging-Header.h"; sourceTree = "<group>"; };
		9BFC1FDC1F61A8E8008795BF /* Capabilities.swift */ = {isa = PBXFileReference; lastKnownFileType = sourcecode.swift; path = Capabilities.swift; sourceTree = "<group>"; };
		BF1CBB8C2450E5C5007C339D /* AudioPlayer.swift */ = {isa = PBXFileReference; fileEncoding = 4; lastKnownFileType = sourcecode.swift; path = AudioPlayer.swift; sourceTree = "<group>"; };
		BF1CBB8D2450E5C5007C339D /* Event.swift */ = {isa = PBXFileReference; fileEncoding = 4; lastKnownFileType = sourcecode.swift; path = Event.swift; sourceTree = "<group>"; };
		BF1CBB8E2450E5C5007C339D /* APError.swift */ = {isa = PBXFileReference; fileEncoding = 4; lastKnownFileType = sourcecode.swift; path = APError.swift; sourceTree = "<group>"; };
		BF1CBB8F2450E5C5007C339D /* TimeEventFrequency.swift */ = {isa = PBXFileReference; fileEncoding = 4; lastKnownFileType = sourcecode.swift; path = TimeEventFrequency.swift; sourceTree = "<group>"; };
		BF1CBB912450E5C5007C339D /* AVPlayerObserver.swift */ = {isa = PBXFileReference; fileEncoding = 4; lastKnownFileType = sourcecode.swift; path = AVPlayerObserver.swift; sourceTree = "<group>"; };
		BF1CBB922450E5C5007C339D /* AVPlayerItemNotificationObserver.swift */ = {isa = PBXFileReference; fileEncoding = 4; lastKnownFileType = sourcecode.swift; path = AVPlayerItemNotificationObserver.swift; sourceTree = "<group>"; };
		BF1CBB932450E5C5007C339D /* AVPlayerItemObserver.swift */ = {isa = PBXFileReference; fileEncoding = 4; lastKnownFileType = sourcecode.swift; path = AVPlayerItemObserver.swift; sourceTree = "<group>"; };
		BF1CBB942450E5C5007C339D /* AVPlayerTimeObserver.swift */ = {isa = PBXFileReference; fileEncoding = 4; lastKnownFileType = sourcecode.swift; path = AVPlayerTimeObserver.swift; sourceTree = "<group>"; };
		BF1CBB952450E5C5007C339D /* QueueManager.swift */ = {isa = PBXFileReference; fileEncoding = 4; lastKnownFileType = sourcecode.swift; path = QueueManager.swift; sourceTree = "<group>"; };
		BF1CBB972450E5C5007C339D /* AudioSession.swift */ = {isa = PBXFileReference; fileEncoding = 4; lastKnownFileType = sourcecode.swift; path = AudioSession.swift; sourceTree = "<group>"; };
		BF1CBB982450E5C5007C339D /* AudioSessionController.swift */ = {isa = PBXFileReference; fileEncoding = 4; lastKnownFileType = sourcecode.swift; path = AudioSessionController.swift; sourceTree = "<group>"; };
		BF1CBB992450E5C5007C339D /* AudioItem.swift */ = {isa = PBXFileReference; fileEncoding = 4; lastKnownFileType = sourcecode.swift; path = AudioItem.swift; sourceTree = "<group>"; };
		BF1CBB9B2450E5C5007C339D /* RemoteCommand.swift */ = {isa = PBXFileReference; fileEncoding = 4; lastKnownFileType = sourcecode.swift; path = RemoteCommand.swift; sourceTree = "<group>"; };
		BF1CBB9C2450E5C5007C339D /* RemoteCommandController.swift */ = {isa = PBXFileReference; fileEncoding = 4; lastKnownFileType = sourcecode.swift; path = RemoteCommandController.swift; sourceTree = "<group>"; };
		BF1CBB9E2450E5C5007C339D /* MediaItemProperty.swift */ = {isa = PBXFileReference; fileEncoding = 4; lastKnownFileType = sourcecode.swift; path = MediaItemProperty.swift; sourceTree = "<group>"; };
		BF1CBB9F2450E5C5007C339D /* NowPlayingInfoController.swift */ = {isa = PBXFileReference; fileEncoding = 4; lastKnownFileType = sourcecode.swift; path = NowPlayingInfoController.swift; sourceTree = "<group>"; };
		BF1CBBA02450E5C5007C339D /* NowPlayingInfoKeyValue.swift */ = {isa = PBXFileReference; fileEncoding = 4; lastKnownFileType = sourcecode.swift; path = NowPlayingInfoKeyValue.swift; sourceTree = "<group>"; };
		BF1CBBA12450E5C5007C339D /* NowPlayingInfoControllerProtocol.swift */ = {isa = PBXFileReference; fileEncoding = 4; lastKnownFileType = sourcecode.swift; path = NowPlayingInfoControllerProtocol.swift; sourceTree = "<group>"; };
		BF1CBBA22450E5C5007C339D /* NowPlayingInfoProperty.swift */ = {isa = PBXFileReference; fileEncoding = 4; lastKnownFileType = sourcecode.swift; path = NowPlayingInfoProperty.swift; sourceTree = "<group>"; };
		BF1CBBA32450E5C5007C339D /* NowPlayingInfoCenter.swift */ = {isa = PBXFileReference; fileEncoding = 4; lastKnownFileType = sourcecode.swift; path = NowPlayingInfoCenter.swift; sourceTree = "<group>"; };
		BF1CBBA42450E5C5007C339D /* QueuedAudioPlayer.swift */ = {isa = PBXFileReference; fileEncoding = 4; lastKnownFileType = sourcecode.swift; path = QueuedAudioPlayer.swift; sourceTree = "<group>"; };
		BF1CBBA62450E5C5007C339D /* AVPlayerWrapperState.swift */ = {isa = PBXFileReference; fileEncoding = 4; lastKnownFileType = sourcecode.swift; path = AVPlayerWrapperState.swift; sourceTree = "<group>"; };
		BF1CBBA72450E5C5007C339D /* AVPlayerWrapperProtocol.swift */ = {isa = PBXFileReference; fileEncoding = 4; lastKnownFileType = sourcecode.swift; path = AVPlayerWrapperProtocol.swift; sourceTree = "<group>"; };
		BF1CBBA82450E5C5007C339D /* AVPlayerWrapper.swift */ = {isa = PBXFileReference; fileEncoding = 4; lastKnownFileType = sourcecode.swift; path = AVPlayerWrapper.swift; sourceTree = "<group>"; };
		BF1CBBA92450E5C5007C339D /* AVPlayerWrapperDelegate.swift */ = {isa = PBXFileReference; fileEncoding = 4; lastKnownFileType = sourcecode.swift; path = AVPlayerWrapperDelegate.swift; sourceTree = "<group>"; };
		BF1CBBAB2450E5C5007C339D /* README.md */ = {isa = PBXFileReference; fileEncoding = 4; lastKnownFileType = net.daringfireball.markdown; path = README.md; sourceTree = "<group>"; };
		BF1CBE4924535108007C339D /* RNTrackPlayerAudioPlayer.swift */ = {isa = PBXFileReference; fileEncoding = 4; lastKnownFileType = sourcecode.swift; path = RNTrackPlayerAudioPlayer.swift; sourceTree = "<group>"; };
/* End PBXFileReference section */

/* Begin PBXFrameworksBuildPhase section */
		9B0E28261F07D76F00B71D2A /* Frameworks */ = {
			isa = PBXFrameworksBuildPhase;
			buildActionMask = 2147483647;
			files = (
			);
			runOnlyForDeploymentPostprocessing = 0;
		};
/* End PBXFrameworksBuildPhase section */

/* Begin PBXGroup section */
		9B0E28201F07D76E00B71D2A = {
			isa = PBXGroup;
			children = (
				9B0E282B1F07D76F00B71D2A /* RNTrackPlayer */,
				9B0E282A1F07D76F00B71D2A /* Products */,
			);
			sourceTree = "<group>";
		};
		9B0E282A1F07D76F00B71D2A /* Products */ = {
			isa = PBXGroup;
			children = (
				9B0E28291F07D76F00B71D2A /* libRNTrackPlayer.a */,
			);
			name = Products;
			sourceTree = "<group>";
		};
		9B0E282B1F07D76F00B71D2A /* RNTrackPlayer */ = {
			isa = PBXGroup;
			children = (
				9B70466322BFFDDD00065A77 /* Utils */,
				9BFBA4D31F3DFA4B00453D3A /* Support */,
				9B0E287A1F0831A400B71D2A /* Models */,
				9B0E282C1F07D76F00B71D2A /* RNTrackPlayerBridge.h */,
				9B0E282D1F07D76F00B71D2A /* RNTrackPlayerBridge.m */,
				9B58DF3A1F40C0F000C2105E /* RNTrackPlayer.swift */,
				BF1CBE4924535108007C339D /* RNTrackPlayerAudioPlayer.swift */,
				BF1CBB892450E5C5007C339D /* Vendor */,
			);
			path = RNTrackPlayer;
			sourceTree = "<group>";
		};
		9B0E287A1F0831A400B71D2A /* Models */ = {
			isa = PBXGroup;
			children = (
				9B78A2451F3F12BC002B5E3C /* Track.swift */,
				9B78A2471F3F12C9002B5E3C /* MediaURL.swift */,
				9BFC1FDC1F61A8E8008795BF /* Capabilities.swift */,
				9A0CF10D2046E5AC0093A5DF /* PitchAlgorithms.swift */,
				9B18C2F9226356560019375A /* SessionCategories.swift */,
			);
			path = Models;
			sourceTree = "<group>";
		};
		9B70466322BFFDDD00065A77 /* Utils */ = {
			isa = PBXGroup;
			children = (
				9B70466422BFFDEE00065A77 /* Metadata.swift */,
			);
			path = Utils;
			sourceTree = "<group>";
		};
		9BFBA4D31F3DFA4B00453D3A /* Support */ = {
			isa = PBXGroup;
			children = (
				9BFBA4D01F3DFA3F00453D3A /* RNTrackPlayer-Bridging-Header.h */,
			);
			path = Support;
			sourceTree = "<group>";
		};
		BF1CBB892450E5C5007C339D /* Vendor */ = {
			isa = PBXGroup;
			children = (
				BF1CBB8A2450E5C5007C339D /* SwiftAudio */,
				BF1CBBAB2450E5C5007C339D /* README.md */,
			);
			path = Vendor;
			sourceTree = "<group>";
		};
		BF1CBB8A2450E5C5007C339D /* SwiftAudio */ = {
			isa = PBXGroup;
			children = (
				BF1CBB8B2450E5C5007C339D /* Classes */,
				BF1CBBAA2450E5C5007C339D /* Assets */,
			);
			path = SwiftAudio;
			sourceTree = "<group>";
		};
		BF1CBB8B2450E5C5007C339D /* Classes */ = {
			isa = PBXGroup;
			children = (
				BF1CBB8C2450E5C5007C339D /* AudioPlayer.swift */,
				BF1CBB8D2450E5C5007C339D /* Event.swift */,
				BF1CBB8E2450E5C5007C339D /* APError.swift */,
				BF1CBB8F2450E5C5007C339D /* TimeEventFrequency.swift */,
				BF1CBB902450E5C5007C339D /* Observer */,
				BF1CBB952450E5C5007C339D /* QueueManager.swift */,
				BF1CBB962450E5C5007C339D /* AudioSessionController */,
				BF1CBB992450E5C5007C339D /* AudioItem.swift */,
				BF1CBB9A2450E5C5007C339D /* RemoteCommandController */,
				BF1CBB9D2450E5C5007C339D /* NowPlayingInfoController */,
				BF1CBBA42450E5C5007C339D /* QueuedAudioPlayer.swift */,
				BF1CBBA52450E5C5007C339D /* AVPlayerWrapper */,
			);
			path = Classes;
			sourceTree = "<group>";
		};
		BF1CBB902450E5C5007C339D /* Observer */ = {
			isa = PBXGroup;
			children = (
				BF1CBB912450E5C5007C339D /* AVPlayerObserver.swift */,
				BF1CBB922450E5C5007C339D /* AVPlayerItemNotificationObserver.swift */,
				BF1CBB932450E5C5007C339D /* AVPlayerItemObserver.swift */,
				BF1CBB942450E5C5007C339D /* AVPlayerTimeObserver.swift */,
			);
			path = Observer;
			sourceTree = "<group>";
		};
		BF1CBB962450E5C5007C339D /* AudioSessionController */ = {
			isa = PBXGroup;
			children = (
				BF1CBB972450E5C5007C339D /* AudioSession.swift */,
				BF1CBB982450E5C5007C339D /* AudioSessionController.swift */,
			);
			path = AudioSessionController;
			sourceTree = "<group>";
		};
		BF1CBB9A2450E5C5007C339D /* RemoteCommandController */ = {
			isa = PBXGroup;
			children = (
				BF1CBB9B2450E5C5007C339D /* RemoteCommand.swift */,
				BF1CBB9C2450E5C5007C339D /* RemoteCommandController.swift */,
			);
			path = RemoteCommandController;
			sourceTree = "<group>";
		};
		BF1CBB9D2450E5C5007C339D /* NowPlayingInfoController */ = {
			isa = PBXGroup;
			children = (
				BF1CBB9E2450E5C5007C339D /* MediaItemProperty.swift */,
				BF1CBB9F2450E5C5007C339D /* NowPlayingInfoController.swift */,
				BF1CBBA02450E5C5007C339D /* NowPlayingInfoKeyValue.swift */,
				BF1CBBA12450E5C5007C339D /* NowPlayingInfoControllerProtocol.swift */,
				BF1CBBA22450E5C5007C339D /* NowPlayingInfoProperty.swift */,
				BF1CBBA32450E5C5007C339D /* NowPlayingInfoCenter.swift */,
			);
			path = NowPlayingInfoController;
			sourceTree = "<group>";
		};
		BF1CBBA52450E5C5007C339D /* AVPlayerWrapper */ = {
			isa = PBXGroup;
			children = (
				BF1CBBA62450E5C5007C339D /* AVPlayerWrapperState.swift */,
				BF1CBBA72450E5C5007C339D /* AVPlayerWrapperProtocol.swift */,
				BF1CBBA82450E5C5007C339D /* AVPlayerWrapper.swift */,
				BF1CBBA92450E5C5007C339D /* AVPlayerWrapperDelegate.swift */,
			);
			path = AVPlayerWrapper;
			sourceTree = "<group>";
		};
		BF1CBBAA2450E5C5007C339D /* Assets */ = {
			isa = PBXGroup;
			children = (
			);
			path = Assets;
			sourceTree = "<group>";
		};
/* End PBXGroup section */

/* Begin PBXNativeTarget section */
		9B0E28281F07D76F00B71D2A /* RNTrackPlayer */ = {
			isa = PBXNativeTarget;
			buildConfigurationList = 9B0E28321F07D76F00B71D2A /* Build configuration list for PBXNativeTarget "RNTrackPlayer" */;
			buildPhases = (
				9B0E28251F07D76F00B71D2A /* Sources */,
				9B0E28261F07D76F00B71D2A /* Frameworks */,
				9B0E28271F07D76F00B71D2A /* CopyFiles */,
			);
			buildRules = (
			);
			dependencies = (
			);
			name = RNTrackPlayer;
			productName = RNTrackPlayer;
			productReference = 9B0E28291F07D76F00B71D2A /* libRNTrackPlayer.a */;
			productType = "com.apple.product-type.library.static";
		};
/* End PBXNativeTarget section */

/* Begin PBXProject section */
		9B0E28211F07D76E00B71D2A /* Project object */ = {
			isa = PBXProject;
			attributes = {
				LastUpgradeCheck = 0900;
				ORGANIZATIONNAME = "David Chavez";
				TargetAttributes = {
					9B0E28281F07D76F00B71D2A = {
						CreatedOnToolsVersion = 9.0;
						LastSwiftMigration = 0900;
					};
				};
			};
			buildConfigurationList = 9B0E28241F07D76E00B71D2A /* Build configuration list for PBXProject "RNTrackPlayer" */;
			compatibilityVersion = "Xcode 8.0";
			developmentRegion = en;
			hasScannedForEncodings = 0;
			knownRegions = (
				en,
			);
			mainGroup = 9B0E28201F07D76E00B71D2A;
			productRefGroup = 9B0E282A1F07D76F00B71D2A /* Products */;
			projectDirPath = "";
			projectRoot = "";
			targets = (
				9B0E28281F07D76F00B71D2A /* RNTrackPlayer */,
			);
		};
/* End PBXProject section */

/* Begin PBXSourcesBuildPhase section */
		9B0E28251F07D76F00B71D2A /* Sources */ = {
			isa = PBXSourcesBuildPhase;
			buildActionMask = 2147483647;
			files = (
				BF1CBBC12450E5C5007C339D /* AVPlayerWrapperState.swift in Sources */,
				BF1CBBB92450E5C5007C339D /* RemoteCommandController.swift in Sources */,
				BF1CBBBC2450E5C5007C339D /* NowPlayingInfoKeyValue.swift in Sources */,
				BF1CBBC32450E5C5007C339D /* AVPlayerWrapper.swift in Sources */,
				9B0E282E1F07D76F00B71D2A /* RNTrackPlayerBridge.m in Sources */,
				BF1CBBAD2450E5C5007C339D /* Event.swift in Sources */,
				9B18C2FA226356560019375A /* SessionCategories.swift in Sources */,
<<<<<<< HEAD
				BF227390244F344D00A9893D /* Metadata.swift in Sources */,
=======
				BF1CBBBA2450E5C5007C339D /* MediaItemProperty.swift in Sources */,
				BF1CBE4A24535109007C339D /* RNTrackPlayerAudioPlayer.swift in Sources */,
>>>>>>> fff44d90
				9B78A2481F3F12C9002B5E3C /* MediaURL.swift in Sources */,
				BF1CBBBB2450E5C5007C339D /* NowPlayingInfoController.swift in Sources */,
				BF1CBBBE2450E5C5007C339D /* NowPlayingInfoProperty.swift in Sources */,
				BF1CBBB72450E5C5007C339D /* AudioItem.swift in Sources */,
				BF1CBBC02450E5C5007C339D /* QueuedAudioPlayer.swift in Sources */,
				BF1CBBB52450E5C5007C339D /* AudioSession.swift in Sources */,
				BF1CBBAC2450E5C5007C339D /* AudioPlayer.swift in Sources */,
				BF1CBBB02450E5C5007C339D /* AVPlayerObserver.swift in Sources */,
				BF1CBBAE2450E5C5007C339D /* APError.swift in Sources */,
				BF1CBBAF2450E5C5007C339D /* TimeEventFrequency.swift in Sources */,
				9BFC1FDD1F61A8E8008795BF /* Capabilities.swift in Sources */,
				BF1CBBB32450E5C5007C339D /* AVPlayerTimeObserver.swift in Sources */,
				9B78A2461F3F12BC002B5E3C /* Track.swift in Sources */,
				BF1CBBBD2450E5C5007C339D /* NowPlayingInfoControllerProtocol.swift in Sources */,
				BF1CBBB82450E5C5007C339D /* RemoteCommand.swift in Sources */,
				9A0CF10E2046E5AC0093A5DF /* PitchAlgorithms.swift in Sources */,
				BF1CBBC42450E5C5007C339D /* AVPlayerWrapperDelegate.swift in Sources */,
				BF1CBBBF2450E5C5007C339D /* NowPlayingInfoCenter.swift in Sources */,
				BF1CBBB62450E5C5007C339D /* AudioSessionController.swift in Sources */,
				9B58DF3B1F40C0F000C2105E /* RNTrackPlayer.swift in Sources */,
				BF1CBBB42450E5C5007C339D /* QueueManager.swift in Sources */,
				BF1CBBC22450E5C5007C339D /* AVPlayerWrapperProtocol.swift in Sources */,
				BF1CBBB22450E5C5007C339D /* AVPlayerItemObserver.swift in Sources */,
				BF1CBBB12450E5C5007C339D /* AVPlayerItemNotificationObserver.swift in Sources */,
			);
			runOnlyForDeploymentPostprocessing = 0;
		};
/* End PBXSourcesBuildPhase section */

/* Begin XCBuildConfiguration section */
		9B0E28301F07D76F00B71D2A /* Debug */ = {
			isa = XCBuildConfiguration;
			buildSettings = {
				ALWAYS_SEARCH_USER_PATHS = NO;
				CLANG_ANALYZER_NONNULL = YES;
				CLANG_ANALYZER_NUMBER_OBJECT_CONVERSION = YES_AGGRESSIVE;
				CLANG_CXX_LANGUAGE_STANDARD = "gnu++14";
				CLANG_CXX_LIBRARY = "libc++";
				CLANG_ENABLE_MODULES = YES;
				CLANG_ENABLE_OBJC_ARC = YES;
				CLANG_WARN_BLOCK_CAPTURE_AUTORELEASING = YES;
				CLANG_WARN_BOOL_CONVERSION = YES;
				CLANG_WARN_COMMA = YES;
				CLANG_WARN_CONSTANT_CONVERSION = YES;
				CLANG_WARN_DIRECT_OBJC_ISA_USAGE = YES_ERROR;
				CLANG_WARN_DOCUMENTATION_COMMENTS = YES;
				CLANG_WARN_EMPTY_BODY = YES;
				CLANG_WARN_ENUM_CONVERSION = YES;
				CLANG_WARN_INFINITE_RECURSION = YES;
				CLANG_WARN_INT_CONVERSION = YES;
				CLANG_WARN_OBJC_ROOT_CLASS = YES_ERROR;
				CLANG_WARN_RANGE_LOOP_ANALYSIS = YES;
				CLANG_WARN_STRICT_PROTOTYPES = YES;
				CLANG_WARN_SUSPICIOUS_MOVE = YES;
				CLANG_WARN_UNGUARDED_AVAILABILITY = YES_AGGRESSIVE;
				CLANG_WARN_UNREACHABLE_CODE = YES;
				CLANG_WARN__DUPLICATE_METHOD_MATCH = YES;
				CODE_SIGN_IDENTITY = "iPhone Developer";
				COPY_PHASE_STRIP = NO;
				DEBUG_INFORMATION_FORMAT = dwarf;
				ENABLE_STRICT_OBJC_MSGSEND = YES;
				ENABLE_TESTABILITY = YES;
				GCC_C_LANGUAGE_STANDARD = gnu11;
				GCC_DYNAMIC_NO_PIC = NO;
				GCC_NO_COMMON_BLOCKS = YES;
				GCC_OPTIMIZATION_LEVEL = 0;
				GCC_PREPROCESSOR_DEFINITIONS = (
					"DEBUG=1",
					"$(inherited)",
				);
				GCC_WARN_64_TO_32_BIT_CONVERSION = YES;
				GCC_WARN_ABOUT_RETURN_TYPE = YES_ERROR;
				GCC_WARN_UNDECLARED_SELECTOR = YES;
				GCC_WARN_UNINITIALIZED_AUTOS = YES_AGGRESSIVE;
				GCC_WARN_UNUSED_FUNCTION = YES;
				GCC_WARN_UNUSED_VARIABLE = YES;
				IPHONEOS_DEPLOYMENT_TARGET = 10.0;
				MTL_ENABLE_DEBUG_INFO = YES;
				ONLY_ACTIVE_ARCH = YES;
				SDKROOT = iphoneos;
				SWIFT_VERSION = 4.0;
			};
			name = Debug;
		};
		9B0E28311F07D76F00B71D2A /* Release */ = {
			isa = XCBuildConfiguration;
			buildSettings = {
				ALWAYS_SEARCH_USER_PATHS = NO;
				CLANG_ANALYZER_NONNULL = YES;
				CLANG_ANALYZER_NUMBER_OBJECT_CONVERSION = YES_AGGRESSIVE;
				CLANG_CXX_LANGUAGE_STANDARD = "gnu++14";
				CLANG_CXX_LIBRARY = "libc++";
				CLANG_ENABLE_MODULES = YES;
				CLANG_ENABLE_OBJC_ARC = YES;
				CLANG_WARN_BLOCK_CAPTURE_AUTORELEASING = YES;
				CLANG_WARN_BOOL_CONVERSION = YES;
				CLANG_WARN_COMMA = YES;
				CLANG_WARN_CONSTANT_CONVERSION = YES;
				CLANG_WARN_DIRECT_OBJC_ISA_USAGE = YES_ERROR;
				CLANG_WARN_DOCUMENTATION_COMMENTS = YES;
				CLANG_WARN_EMPTY_BODY = YES;
				CLANG_WARN_ENUM_CONVERSION = YES;
				CLANG_WARN_INFINITE_RECURSION = YES;
				CLANG_WARN_INT_CONVERSION = YES;
				CLANG_WARN_OBJC_ROOT_CLASS = YES_ERROR;
				CLANG_WARN_RANGE_LOOP_ANALYSIS = YES;
				CLANG_WARN_STRICT_PROTOTYPES = YES;
				CLANG_WARN_SUSPICIOUS_MOVE = YES;
				CLANG_WARN_UNGUARDED_AVAILABILITY = YES_AGGRESSIVE;
				CLANG_WARN_UNREACHABLE_CODE = YES;
				CLANG_WARN__DUPLICATE_METHOD_MATCH = YES;
				CODE_SIGN_IDENTITY = "iPhone Developer";
				COPY_PHASE_STRIP = NO;
				DEBUG_INFORMATION_FORMAT = "dwarf-with-dsym";
				ENABLE_NS_ASSERTIONS = NO;
				ENABLE_STRICT_OBJC_MSGSEND = YES;
				GCC_C_LANGUAGE_STANDARD = gnu11;
				GCC_NO_COMMON_BLOCKS = YES;
				GCC_WARN_64_TO_32_BIT_CONVERSION = YES;
				GCC_WARN_ABOUT_RETURN_TYPE = YES_ERROR;
				GCC_WARN_UNDECLARED_SELECTOR = YES;
				GCC_WARN_UNINITIALIZED_AUTOS = YES_AGGRESSIVE;
				GCC_WARN_UNUSED_FUNCTION = YES;
				GCC_WARN_UNUSED_VARIABLE = YES;
				IPHONEOS_DEPLOYMENT_TARGET = 10.0;
				MTL_ENABLE_DEBUG_INFO = NO;
				SDKROOT = iphoneos;
				SWIFT_VERSION = 4.0;
				VALIDATE_PRODUCT = YES;
			};
			name = Release;
		};
		9B0E28331F07D76F00B71D2A /* Debug */ = {
			isa = XCBuildConfiguration;
			buildSettings = {
				CLANG_ENABLE_MODULES = YES;
				DEFINES_MODULE = YES;
				DEVELOPMENT_TEAM = B82TF96752;
				HEADER_SEARCH_PATHS = (
					"$(inherited)",
					"$(SRCROOT)/../../../React/**",
					"$(SRCROOT)/../../react-native/React/**",
				);
				LD_RUNPATH_SEARCH_PATHS = "$(inherited) @executable_path/Frameworks @loader_path/Frameworks";
				OTHER_LDFLAGS = (
					"$(inherited)",
					"-ObjC",
				);
				PRODUCT_NAME = "$(TARGET_NAME)";
				SKIP_INSTALL = YES;
				SWIFT_OBJC_BRIDGING_HEADER = "RNTrackPlayer/Support/RNTrackPlayer-Bridging-Header.h";
				SWIFT_OPTIMIZATION_LEVEL = "-Onone";
				SWIFT_VERSION = 5.0;
				TARGETED_DEVICE_FAMILY = "1,2";
			};
			name = Debug;
		};
		9B0E28341F07D76F00B71D2A /* Release */ = {
			isa = XCBuildConfiguration;
			buildSettings = {
				CLANG_ENABLE_MODULES = YES;
				DEFINES_MODULE = YES;
				DEVELOPMENT_TEAM = B82TF96752;
				HEADER_SEARCH_PATHS = (
					"$(inherited)",
					"$(SRCROOT)/../../../React/**",
					"$(SRCROOT)/../../react-native/React/**",
				);
				LD_RUNPATH_SEARCH_PATHS = "$(inherited) @executable_path/Frameworks @loader_path/Frameworks";
				OTHER_LDFLAGS = (
					"$(inherited)",
					"-ObjC",
				);
				PRODUCT_NAME = "$(TARGET_NAME)";
				SKIP_INSTALL = YES;
				SWIFT_OBJC_BRIDGING_HEADER = "RNTrackPlayer/Support/RNTrackPlayer-Bridging-Header.h";
				SWIFT_VERSION = 5.0;
				TARGETED_DEVICE_FAMILY = "1,2";
			};
			name = Release;
		};
/* End XCBuildConfiguration section */

/* Begin XCConfigurationList section */
		9B0E28241F07D76E00B71D2A /* Build configuration list for PBXProject "RNTrackPlayer" */ = {
			isa = XCConfigurationList;
			buildConfigurations = (
				9B0E28301F07D76F00B71D2A /* Debug */,
				9B0E28311F07D76F00B71D2A /* Release */,
			);
			defaultConfigurationIsVisible = 0;
			defaultConfigurationName = Release;
		};
		9B0E28321F07D76F00B71D2A /* Build configuration list for PBXNativeTarget "RNTrackPlayer" */ = {
			isa = XCConfigurationList;
			buildConfigurations = (
				9B0E28331F07D76F00B71D2A /* Debug */,
				9B0E28341F07D76F00B71D2A /* Release */,
			);
			defaultConfigurationIsVisible = 0;
			defaultConfigurationName = Release;
		};
/* End XCConfigurationList section */
	};
	rootObject = 9B0E28211F07D76E00B71D2A /* Project object */;
}<|MERGE_RESOLUTION|>--- conflicted
+++ resolved
@@ -15,10 +15,7 @@
 		9B78A2461F3F12BC002B5E3C /* Track.swift in Sources */ = {isa = PBXBuildFile; fileRef = 9B78A2451F3F12BC002B5E3C /* Track.swift */; };
 		9B78A2481F3F12C9002B5E3C /* MediaURL.swift in Sources */ = {isa = PBXBuildFile; fileRef = 9B78A2471F3F12C9002B5E3C /* MediaURL.swift */; };
 		9BFC1FDD1F61A8E8008795BF /* Capabilities.swift in Sources */ = {isa = PBXBuildFile; fileRef = 9BFC1FDC1F61A8E8008795BF /* Capabilities.swift */; };
-<<<<<<< HEAD
 		BF227390244F344D00A9893D /* Metadata.swift in Sources */ = {isa = PBXBuildFile; fileRef = 9B70466422BFFDEE00065A77 /* Metadata.swift */; };
-		E325282D94FF82CFA2EB0010 /* libPods-RNTrackPlayer.a in Frameworks */ = {isa = PBXBuildFile; fileRef = 1246438900A0B75E980792EE /* libPods-RNTrackPlayer.a */; };
-=======
 		BF1CBBAC2450E5C5007C339D /* AudioPlayer.swift in Sources */ = {isa = PBXBuildFile; fileRef = BF1CBB8C2450E5C5007C339D /* AudioPlayer.swift */; };
 		BF1CBBAD2450E5C5007C339D /* Event.swift in Sources */ = {isa = PBXBuildFile; fileRef = BF1CBB8D2450E5C5007C339D /* Event.swift */; };
 		BF1CBBAE2450E5C5007C339D /* APError.swift in Sources */ = {isa = PBXBuildFile; fileRef = BF1CBB8E2450E5C5007C339D /* APError.swift */; };
@@ -45,7 +42,6 @@
 		BF1CBBC32450E5C5007C339D /* AVPlayerWrapper.swift in Sources */ = {isa = PBXBuildFile; fileRef = BF1CBBA82450E5C5007C339D /* AVPlayerWrapper.swift */; };
 		BF1CBBC42450E5C5007C339D /* AVPlayerWrapperDelegate.swift in Sources */ = {isa = PBXBuildFile; fileRef = BF1CBBA92450E5C5007C339D /* AVPlayerWrapperDelegate.swift */; };
 		BF1CBE4A24535109007C339D /* RNTrackPlayerAudioPlayer.swift in Sources */ = {isa = PBXBuildFile; fileRef = BF1CBE4924535108007C339D /* RNTrackPlayerAudioPlayer.swift */; };
->>>>>>> fff44d90
 /* End PBXBuildFile section */
 
 /* Begin PBXCopyFilesBuildPhase section */
@@ -333,12 +329,9 @@
 				9B0E282E1F07D76F00B71D2A /* RNTrackPlayerBridge.m in Sources */,
 				BF1CBBAD2450E5C5007C339D /* Event.swift in Sources */,
 				9B18C2FA226356560019375A /* SessionCategories.swift in Sources */,
-<<<<<<< HEAD
 				BF227390244F344D00A9893D /* Metadata.swift in Sources */,
-=======
 				BF1CBBBA2450E5C5007C339D /* MediaItemProperty.swift in Sources */,
 				BF1CBE4A24535109007C339D /* RNTrackPlayerAudioPlayer.swift in Sources */,
->>>>>>> fff44d90
 				9B78A2481F3F12C9002B5E3C /* MediaURL.swift in Sources */,
 				BF1CBBBB2450E5C5007C339D /* NowPlayingInfoController.swift in Sources */,
 				BF1CBBBE2450E5C5007C339D /* NowPlayingInfoProperty.swift in Sources */,
