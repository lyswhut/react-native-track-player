import { useEffect, useState, useRef } from 'react'
import TrackPlayer, { State, Event } from './index'

/** Get current playback state and subsequent updatates  */
export const usePlaybackState = () => {
  const [state, setState] = useState(State.None)
  const isUnmountedRef = useRef(true)

  useEffect(() => {
    isUnmountedRef.current = false
    return () => {
      isUnmountedRef.current = true
    }
  }, [])

  useEffect(() => {
    async function setPlayerState() {
      const playerState = await TrackPlayer.getState()

      // If the component has been unmounted, exit
      if (isUnmountedRef.current) return

      setState(playerState)
    }

    // Set initial state
    setPlayerState()

    const sub = TrackPlayer.addEventListener(Event.PlaybackState, data => {
      setState(data.state)
    })

    return () => sub.remove()
  }, [])

  return state
}

// eslint-disable-next-line @typescript-eslint/no-explicit-any
type Handler = (payload: { type: Event; [key: string]: any }) => void

/**
 * Attaches a handler to the given TrackPlayer events and performs cleanup on unmount
 * @param events - TrackPlayer events to subscribe to
 * @param handler - callback invoked when the event fires
 */
export const useTrackPlayerEvents = (events: Event[], handler: Handler) => {
  const savedHandler = useRef<Handler>()

  useEffect(() => {
    savedHandler.current = handler
  }, [handler])

  useEffect(() => {
    if (__DEV__) {
      const allowedTypes = Object.values(Event)
      const invalidTypes = events.filter(type => !allowedTypes.includes(type))
      if (invalidTypes.length) {
        console.warn(
          'One or more of the events provided to useTrackPlayerEvents is ' +
            `not a valid TrackPlayer event: ${invalidTypes.join("', '")}. ` +
            'A list of available events can be found at ' +
            'https://react-native-kit.github.io/react-native-track-player/documentation/#events',
        )
      }
    }

    const subs = events.map(event =>
      // eslint-disable-next-line @typescript-eslint/no-non-null-assertion
      TrackPlayer.addEventListener(event, payload => savedHandler.current!({ ...payload, type: event })),
    )

    return () => subs.forEach(sub => sub.remove())
  }, [events])
}

export interface ProgressState {
  position: number
  duration: number
  buffered: number
}

/**
 * Poll for track progress for the given interval (in miliseconds)
 * @param interval - ms interval
 */
export function useProgress(updateInterval?: number) {
  const [state, setState] = useState<ProgressState>({ position: 0, duration: 0, buffered: 0 })
  const playerState = usePlaybackState()
  const stateRef = useRef(state)
  const isUnmountedRef = useRef(true)
<<<<<<< HEAD
=======

>>>>>>> e2105d04
  useEffect(() => {
    isUnmountedRef.current = false
    return () => {
      isUnmountedRef.current = true
    }
  }, [])

  const getProgress = async () => {
    const [position, duration, buffered] = await Promise.all([
      TrackPlayer.getPosition(),
      TrackPlayer.getDuration(),
      TrackPlayer.getBufferedPosition(),
    ])
    // After the asynchronous code is executed, if the component has been uninstalled, do not update the status
    if (isUnmountedRef.current) return

    // If the component has been unmounted, exit
    if (isUnmountedRef.current) return

    // If there is no change in properties, exit
    if (
      position === stateRef.current.position &&
      duration === stateRef.current.duration &&
      buffered === stateRef.current.buffered
    )
      return

    const state = { position, duration, buffered }
    stateRef.current = state
    setState(state)
  }

  useEffect(() => {
    if (playerState === State.None) {
      setState({ position: 0, duration: 0, buffered: 0 })
      return
    }

    // Set initial state
    getProgress()

    // Create interval to update state periodically
    const poll = setInterval(getProgress, updateInterval || 1000)
    return () => clearInterval(poll)
  }, [playerState, updateInterval])

  return state
}<|MERGE_RESOLUTION|>--- conflicted
+++ resolved
@@ -89,10 +89,6 @@
   const playerState = usePlaybackState()
   const stateRef = useRef(state)
   const isUnmountedRef = useRef(true)
-<<<<<<< HEAD
-=======
-
->>>>>>> e2105d04
   useEffect(() => {
     isUnmountedRef.current = false
     return () => {
