<<<<<<< HEAD
import { Platform, AppRegistry, DeviceEventEmitter, NativeEventEmitter, NativeModules } from 'react-native'
// @ts-ignore
import * as resolveAssetSource from 'react-native/Libraries/Image/resolveAssetSource'
import {
  MetadataOptions,
  PlayerOptions,
  Event,
  Track,
  State,
  TrackMetadataBase,
  NowPlayingMetadata,
  RepeatMode,
} from './interfaces'

const { TrackPlayerModule: TrackPlayer } = NativeModules
const emitter = Platform.OS !== 'android' ? new NativeEventEmitter(TrackPlayer) : DeviceEventEmitter

// MARK: - Helpers

function resolveImportedPath(path?: number | string) {
  if (!path) return undefined
  return resolveAssetSource(path) || path
}

// MARK: - General API

async function setupPlayer(options: PlayerOptions = {}): Promise<void> {
  return TrackPlayer.setupPlayer(options || {})
}

function destroy() {
  return TrackPlayer.destroy()
}

type ServiceHandler = () => Promise<void>
function registerPlaybackService(factory: () => ServiceHandler) {
  if (Platform.OS === 'android') {
    // Registers the headless task
    AppRegistry.registerHeadlessTask('TrackPlayer', factory)
  } else {
    // Initializes and runs the service in the next tick
    setImmediate(factory())
  }
}

// eslint-disable-next-line @typescript-eslint/no-explicit-any
function addEventListener(event: Event, listener: (data: any) => void) {
  return emitter.addListener(event, listener)
}

// MARK: - Queue API

async function add(tracks: Track | Track[], insertBeforeIndex?: number): Promise<void> {
  // Clone the array before modifying it
  if (Array.isArray(tracks)) {
    tracks = [...tracks]
  } else {
    tracks = [tracks]
  }

  if (tracks.length < 1) return

  for (let i = 0; i < tracks.length; i++) {
    // Clone the object before modifying it
    tracks[i] = { ...tracks[i] }

    // Resolve the URLs
    tracks[i].url = resolveImportedPath(tracks[i].url)
    tracks[i].artwork = resolveImportedPath(tracks[i].artwork)
  }

  // Note: we must be careful about passing nulls to non nullable parameters on Android.
  return TrackPlayer.add(tracks, insertBeforeIndex === undefined ? -1 : insertBeforeIndex)
}

async function remove(tracks: number | number[]): Promise<void> {
  if (!Array.isArray(tracks)) {
    tracks = [tracks]
  }

  return TrackPlayer.remove(tracks)
}

async function removeUpcomingTracks(): Promise<void> {
  return TrackPlayer.removeUpcomingTracks()
}

async function skip(trackIndex: number): Promise<void> {
  return TrackPlayer.skip(trackIndex)
}

async function skipToNext(): Promise<void> {
  return TrackPlayer.skipToNext()
}

async function skipToPrevious(): Promise<void> {
  return TrackPlayer.skipToPrevious()
}

// MARK: - Control Center / Notifications API

async function updateOptions(options: MetadataOptions = {}): Promise<void> {
  options = { ...options }

  // Resolve the asset for each icon
  options.icon = resolveImportedPath(options.icon)
  options.playIcon = resolveImportedPath(options.playIcon)
  options.pauseIcon = resolveImportedPath(options.pauseIcon)
  options.stopIcon = resolveImportedPath(options.stopIcon)
  options.previousIcon = resolveImportedPath(options.previousIcon)
  options.nextIcon = resolveImportedPath(options.nextIcon)
  options.rewindIcon = resolveImportedPath(options.rewindIcon)
  options.forwardIcon = resolveImportedPath(options.forwardIcon)

  return TrackPlayer.updateOptions(options)
}

async function updateMetadataForTrack(trackIndex: number, metadata: TrackMetadataBase): Promise<void> {
  // Clone the object before modifying it
  metadata = Object.assign({}, metadata)

  // Resolve the artwork URL
  metadata.artwork = resolveImportedPath(metadata.artwork)

  return TrackPlayer.updateMetadataForTrack(trackIndex, metadata)
}

function clearNowPlayingMetadata(): Promise<void> {
  return TrackPlayer.clearNowPlayingMetadata()
}

function updateNowPlayingMetadata(metadata: NowPlayingMetadata, playing: boolean): Promise<void> {
  // Clone the object before modifying it
  metadata = Object.assign({}, metadata)

  // Resolve the artwork URL
  metadata.artwork = resolveImportedPath(metadata.artwork)

  return TrackPlayer.updateNowPlayingMetadata(metadata, playing)
}

// MARK: - Player API

async function reset(): Promise<void> {
  return TrackPlayer.reset()
}

async function play(): Promise<void> {
  return TrackPlayer.play()
}

async function pause(): Promise<void> {
  return TrackPlayer.pause()
}

async function stop(): Promise<void> {
  return TrackPlayer.stop()
}

async function seekTo(position: number): Promise<void> {
  return TrackPlayer.seekTo(position)
}

async function setVolume(level: number): Promise<void> {
  return TrackPlayer.setVolume(level)
}

async function setRate(rate: number): Promise<void> {
  return TrackPlayer.setRate(rate)
}

async function setRepeatMode(mode: RepeatMode): Promise<RepeatMode> {
  return TrackPlayer.setRepeatMode(mode)
}

// MARK: - Getters

async function getVolume(): Promise<number> {
  return TrackPlayer.getVolume()
}

async function getRate(): Promise<number> {
  return TrackPlayer.getRate()
}

async function getTrack(trackIndex: number): Promise<Track> {
  return TrackPlayer.getTrack(trackIndex)
}

async function getQueue(): Promise<Track[]> {
  return TrackPlayer.getQueue()
}

async function getCurrentTrack(): Promise<number> {
  return TrackPlayer.getCurrentTrack()
}

async function getDuration(): Promise<number> {
  return TrackPlayer.getDuration()
}

async function getBufferedPosition(): Promise<number> {
  return TrackPlayer.getBufferedPosition()
}

async function getPosition(): Promise<number> {
  return TrackPlayer.getPosition()
}

async function getState(): Promise<State> {
  return TrackPlayer.getState()
}

async function getRepeatMode(): Promise<RepeatMode> {
  return TrackPlayer.getRepeatMode()
}
=======
import TrackPlayer from './trackPlayer'
>>>>>>> a73a1572

export * from './hooks'
export * from './interfaces'

export default TrackPlayer<|MERGE_RESOLUTION|>--- conflicted
+++ resolved
@@ -1,223 +1,4 @@
-<<<<<<< HEAD
-import { Platform, AppRegistry, DeviceEventEmitter, NativeEventEmitter, NativeModules } from 'react-native'
-// @ts-ignore
-import * as resolveAssetSource from 'react-native/Libraries/Image/resolveAssetSource'
-import {
-  MetadataOptions,
-  PlayerOptions,
-  Event,
-  Track,
-  State,
-  TrackMetadataBase,
-  NowPlayingMetadata,
-  RepeatMode,
-} from './interfaces'
-
-const { TrackPlayerModule: TrackPlayer } = NativeModules
-const emitter = Platform.OS !== 'android' ? new NativeEventEmitter(TrackPlayer) : DeviceEventEmitter
-
-// MARK: - Helpers
-
-function resolveImportedPath(path?: number | string) {
-  if (!path) return undefined
-  return resolveAssetSource(path) || path
-}
-
-// MARK: - General API
-
-async function setupPlayer(options: PlayerOptions = {}): Promise<void> {
-  return TrackPlayer.setupPlayer(options || {})
-}
-
-function destroy() {
-  return TrackPlayer.destroy()
-}
-
-type ServiceHandler = () => Promise<void>
-function registerPlaybackService(factory: () => ServiceHandler) {
-  if (Platform.OS === 'android') {
-    // Registers the headless task
-    AppRegistry.registerHeadlessTask('TrackPlayer', factory)
-  } else {
-    // Initializes and runs the service in the next tick
-    setImmediate(factory())
-  }
-}
-
-// eslint-disable-next-line @typescript-eslint/no-explicit-any
-function addEventListener(event: Event, listener: (data: any) => void) {
-  return emitter.addListener(event, listener)
-}
-
-// MARK: - Queue API
-
-async function add(tracks: Track | Track[], insertBeforeIndex?: number): Promise<void> {
-  // Clone the array before modifying it
-  if (Array.isArray(tracks)) {
-    tracks = [...tracks]
-  } else {
-    tracks = [tracks]
-  }
-
-  if (tracks.length < 1) return
-
-  for (let i = 0; i < tracks.length; i++) {
-    // Clone the object before modifying it
-    tracks[i] = { ...tracks[i] }
-
-    // Resolve the URLs
-    tracks[i].url = resolveImportedPath(tracks[i].url)
-    tracks[i].artwork = resolveImportedPath(tracks[i].artwork)
-  }
-
-  // Note: we must be careful about passing nulls to non nullable parameters on Android.
-  return TrackPlayer.add(tracks, insertBeforeIndex === undefined ? -1 : insertBeforeIndex)
-}
-
-async function remove(tracks: number | number[]): Promise<void> {
-  if (!Array.isArray(tracks)) {
-    tracks = [tracks]
-  }
-
-  return TrackPlayer.remove(tracks)
-}
-
-async function removeUpcomingTracks(): Promise<void> {
-  return TrackPlayer.removeUpcomingTracks()
-}
-
-async function skip(trackIndex: number): Promise<void> {
-  return TrackPlayer.skip(trackIndex)
-}
-
-async function skipToNext(): Promise<void> {
-  return TrackPlayer.skipToNext()
-}
-
-async function skipToPrevious(): Promise<void> {
-  return TrackPlayer.skipToPrevious()
-}
-
-// MARK: - Control Center / Notifications API
-
-async function updateOptions(options: MetadataOptions = {}): Promise<void> {
-  options = { ...options }
-
-  // Resolve the asset for each icon
-  options.icon = resolveImportedPath(options.icon)
-  options.playIcon = resolveImportedPath(options.playIcon)
-  options.pauseIcon = resolveImportedPath(options.pauseIcon)
-  options.stopIcon = resolveImportedPath(options.stopIcon)
-  options.previousIcon = resolveImportedPath(options.previousIcon)
-  options.nextIcon = resolveImportedPath(options.nextIcon)
-  options.rewindIcon = resolveImportedPath(options.rewindIcon)
-  options.forwardIcon = resolveImportedPath(options.forwardIcon)
-
-  return TrackPlayer.updateOptions(options)
-}
-
-async function updateMetadataForTrack(trackIndex: number, metadata: TrackMetadataBase): Promise<void> {
-  // Clone the object before modifying it
-  metadata = Object.assign({}, metadata)
-
-  // Resolve the artwork URL
-  metadata.artwork = resolveImportedPath(metadata.artwork)
-
-  return TrackPlayer.updateMetadataForTrack(trackIndex, metadata)
-}
-
-function clearNowPlayingMetadata(): Promise<void> {
-  return TrackPlayer.clearNowPlayingMetadata()
-}
-
-function updateNowPlayingMetadata(metadata: NowPlayingMetadata, playing: boolean): Promise<void> {
-  // Clone the object before modifying it
-  metadata = Object.assign({}, metadata)
-
-  // Resolve the artwork URL
-  metadata.artwork = resolveImportedPath(metadata.artwork)
-
-  return TrackPlayer.updateNowPlayingMetadata(metadata, playing)
-}
-
-// MARK: - Player API
-
-async function reset(): Promise<void> {
-  return TrackPlayer.reset()
-}
-
-async function play(): Promise<void> {
-  return TrackPlayer.play()
-}
-
-async function pause(): Promise<void> {
-  return TrackPlayer.pause()
-}
-
-async function stop(): Promise<void> {
-  return TrackPlayer.stop()
-}
-
-async function seekTo(position: number): Promise<void> {
-  return TrackPlayer.seekTo(position)
-}
-
-async function setVolume(level: number): Promise<void> {
-  return TrackPlayer.setVolume(level)
-}
-
-async function setRate(rate: number): Promise<void> {
-  return TrackPlayer.setRate(rate)
-}
-
-async function setRepeatMode(mode: RepeatMode): Promise<RepeatMode> {
-  return TrackPlayer.setRepeatMode(mode)
-}
-
-// MARK: - Getters
-
-async function getVolume(): Promise<number> {
-  return TrackPlayer.getVolume()
-}
-
-async function getRate(): Promise<number> {
-  return TrackPlayer.getRate()
-}
-
-async function getTrack(trackIndex: number): Promise<Track> {
-  return TrackPlayer.getTrack(trackIndex)
-}
-
-async function getQueue(): Promise<Track[]> {
-  return TrackPlayer.getQueue()
-}
-
-async function getCurrentTrack(): Promise<number> {
-  return TrackPlayer.getCurrentTrack()
-}
-
-async function getDuration(): Promise<number> {
-  return TrackPlayer.getDuration()
-}
-
-async function getBufferedPosition(): Promise<number> {
-  return TrackPlayer.getBufferedPosition()
-}
-
-async function getPosition(): Promise<number> {
-  return TrackPlayer.getPosition()
-}
-
-async function getState(): Promise<State> {
-  return TrackPlayer.getState()
-}
-
-async function getRepeatMode(): Promise<RepeatMode> {
-  return TrackPlayer.getRepeatMode()
-}
-=======
 import TrackPlayer from './trackPlayer'
->>>>>>> a73a1572
 
 export * from './hooks'
 export * from './interfaces'
